﻿<Project Sdk="Microsoft.NET.Sdk">

  <PropertyGroup>
    <TargetFramework>netstandard2.0</TargetFramework>
    <OutputDirectory>../../build</OutputDirectory>
  </PropertyGroup>

  <ItemGroup>
    <Compile Include="../Hosted/Main.fs" />
    <Content Include="../Hosted/index.html" />
    <None Include="extra.files" />
    <None Include="wsconfig.json" />
  </ItemGroup>

  <ItemGroup>
<<<<<<< HEAD
    <ExtraFiles Include="../hosted/img/**" linkBase="img" />
    <ExtraFiles Include="../hosted/css/**"  linkBase="css" />
    <ExtraFiles Include="../hosted/js/**" linkBase="js" />
    <ExtraFiles Include="../hosted/node_modules/**" linkBase="node_modules" />
    <ExtraFiles Include="../hosted/scss/**" linkBase="scss" />
    <ExtraFiles Include="../hosted/assets/**" linkBase="assets" />
=======
    <ExtraFiles Include="../Hosted/img/**" linkBase="img" />
    <ExtraFiles Include="../Hosted/css/**"  linkBase="css" />
    <ExtraFiles Include="../Hosted/js/**" linkBase="js" />
    <ExtraFiles Include="../Hosted/node_modules/**" linkBase="node_modules" />
    <ExtraFiles Include="../Hosted/scss/**" linkBase="scss" />
>>>>>>> 0bacbb93
  </ItemGroup>

  <Target Name="CopyFiles" AfterTargets="Build">
    <Copy SourceFiles="@(ExtraFiles)" DestinationFolder="$(OutputDirectory)/%(linkBase)/%(RecursiveDir)" />
  </Target>

  <Target Name="RenameAtom" AfterTargets="Build" Outputs="$(OutputDirectory)/feed.atom">
    <Message Text="Renaming feed.atom.html to feed.atom" />  
    <Error Condition="!Exists('$(OutputDirectory)/feed.atom.html') And !Exists('$(OutputDirectory)/feed.atom')" Text="Can't find feed.atom.html"/>
    <Move Condition="Exists('$(OutputDirectory)/feed.atom.html')" SourceFiles="$(OutputDirectory)/feed.atom.html" DestinationFiles="$(OutputDirectory)/feed.atom" />
  </Target>

  <Target Name="RenameRSS" AfterTargets="Build" Outputs="$(OutputDirectory)/feed.rss">
    <Message Text="Renaming feed.rss.html to feed.rss" />
    <Error Condition="!Exists('$(OutputDirectory)/feed.rss.html') And !Exists('$(OutputDirectory)/feed.rss')" Text="Can't find feed.rss.html"/>
    <Move Condition="Exists('$(OutputDirectory)/feed.rss.html')" SourceFiles="$(OutputDirectory)/feed.rss.html" DestinationFiles="$(OutputDirectory)/feed.rss" />
  </Target>
  
  <Target Name="CleanGeneratedFiles" AfterTargets="Clean">
    <RemoveDir Directories="$(OutputDirectory)" />
  </Target>

  <ItemGroup>
    <PackageReference Include="Markdig" Version="0.18.0" />
    <PackageReference Include="WebSharper" Version="4.6.7.408" />
    <PackageReference Include="WebSharper.FSharp" Version="4.6.7.408" />
    <PackageReference Include="WebSharper.UI" Version="4.6.3.219" />
    <PackageReference Include="YamlDotNet" Version="8.0.0" />
  </ItemGroup>

  <ItemGroup>
    <ProjectReference Include="..\Client\Client.fsproj" />
  </ItemGroup>

</Project><|MERGE_RESOLUTION|>--- conflicted
+++ resolved
@@ -13,20 +13,12 @@
   </ItemGroup>
 
   <ItemGroup>
-<<<<<<< HEAD
-    <ExtraFiles Include="../hosted/img/**" linkBase="img" />
-    <ExtraFiles Include="../hosted/css/**"  linkBase="css" />
-    <ExtraFiles Include="../hosted/js/**" linkBase="js" />
-    <ExtraFiles Include="../hosted/node_modules/**" linkBase="node_modules" />
-    <ExtraFiles Include="../hosted/scss/**" linkBase="scss" />
-    <ExtraFiles Include="../hosted/assets/**" linkBase="assets" />
-=======
     <ExtraFiles Include="../Hosted/img/**" linkBase="img" />
     <ExtraFiles Include="../Hosted/css/**"  linkBase="css" />
     <ExtraFiles Include="../Hosted/js/**" linkBase="js" />
     <ExtraFiles Include="../Hosted/node_modules/**" linkBase="node_modules" />
     <ExtraFiles Include="../Hosted/scss/**" linkBase="scss" />
->>>>>>> 0bacbb93
+    <ExtraFiles Include="../Hosted/assets/**" linkBase="assets" />
   </ItemGroup>
 
   <Target Name="CopyFiles" AfterTargets="Build">
