--- conflicted
+++ resolved
@@ -65,13 +65,13 @@
     border-right: 2px solid #777;
 }
 
-<<<<<<< HEAD
 .navbar {
     position: absolute;
     width: 100%;
     top: 0;
     background: transparent;
-=======
+}
+
 $break-column-1: 510px;
 $break-column-2: 810px;
 $break-column-3: 1010px;
@@ -89,6 +89,4 @@
 
     @media screen and (min-width: $break-column-3) {
         width: 25%;
-    }
->>>>>>> 6b0e3c53
-}+    }