﻿<Project Sdk="Microsoft.NET.Sdk.Web">

  <PropertyGroup>
    <TargetFramework>netcoreapp3.1</TargetFramework>
  </PropertyGroup>

  <ItemGroup>
    <Content Include="posts/**/*.*" />
    <Content Include="scss/**/*.*" />
    <Compile Include="Main.fs" />
    <Compile Include="Startup.fs" />
    <Content Include="index.html" CopyToPublishDirectory="Always" />
    <Content Include="redirect.html" />
    <None Include="config.yml" />
    <None Include="wsconfig.json" />
  </ItemGroup>

  <Target Name="CleanGeneratedFiles" AfterTargets="Clean">
    <Delete Files="$(MSBuildProjectDirectory)/css/all*.css" />
    <RemoveDir Directories="$(MSBuildProjectDirectory)/Content" />
    <RemoveDir Directories="$(MSBuildProjectDirectory)/Scripts" />
  </Target>

  <ItemGroup>
    <PackageReference Include="Markdig" Version="0.18.0" />
<<<<<<< HEAD
    <PackageReference Include="WebSharper" Version="4.6.6.407" />    
    <PackageReference Include="WebSharper.FSharp" Version="4.6.6.407" />
=======
    <PackageReference Include="WebSharper" Version="4.6.7.408" />
    <PackageReference Include="WebSharper.FSharp" Version="4.6.7.408" />
>>>>>>> 0bacbb93
    <PackageReference Include="WebSharper.UI" Version="4.6.3.219" />
    <PackageReference Include="WebSharper.AspNetCore" Version="4.6.2.136" />
    <PackageReference Include="YamlDotNet" Version="8.0.0" />
  </ItemGroup>

  <Target Name="Webcompile" BeforeTargets="BeforeBuild">
    <Exec Command="npx grunt" WorkingDirectory="$(SolutionDir)/src/hosted" />
  </Target>

  <ItemGroup>
    <ProjectReference Include="..\Client\Client.fsproj" />
  </ItemGroup>

  <ItemGroup>
    <PackageReference Update="FSharp.Core" Version="4.7.2" />
  </ItemGroup>

</Project><|MERGE_RESOLUTION|>--- conflicted
+++ resolved
@@ -23,13 +23,8 @@
 
   <ItemGroup>
     <PackageReference Include="Markdig" Version="0.18.0" />
-<<<<<<< HEAD
-    <PackageReference Include="WebSharper" Version="4.6.6.407" />    
-    <PackageReference Include="WebSharper.FSharp" Version="4.6.6.407" />
-=======
     <PackageReference Include="WebSharper" Version="4.6.7.408" />
     <PackageReference Include="WebSharper.FSharp" Version="4.6.7.408" />
->>>>>>> 0bacbb93
     <PackageReference Include="WebSharper.UI" Version="4.6.3.219" />
     <PackageReference Include="WebSharper.AspNetCore" Version="4.6.2.136" />
     <PackageReference Include="YamlDotNet" Version="8.0.0" />
