﻿<Project Sdk="Microsoft.NET.Sdk">

  <PropertyGroup>
    <TargetFramework>netstandard2.0</TargetFramework>
    <WebSharperHtmlDirectory>../Hosted/js/</WebSharperHtmlDirectory>
  </PropertyGroup>

  <ItemGroup>
    <Compile Include="Client.fs" />
  </ItemGroup>

  <Target Name="CleanGeneratedFiles" AfterTargets="Clean">
    <RemoveDir Directories="$(WebSharperHtmlDirectory)" />
  </Target>

  <ItemGroup>
<<<<<<< HEAD
    <PackageReference Include="WebSharper" Version="4.6.6.407" />    
    <PackageReference Include="WebSharper.FSharp" Version="4.6.6.407" />    
    <PackageReference Include="WebSharper.Google.Maps" Version="4.6.0.164" />    
    <PackageReference Include="WebSharper.HighlightJS" Version="4.6.0.188" />
    <PackageReference Include="WebSharper.UI" Version="4.6.3.219" />
  </ItemGroup>

  <ItemGroup>
    <PackageReference Update="FSharp.Core" Version="4.7.2" />
=======
    <PackageReference Include="WebSharper" Version="4.6.7.408" />
    <PackageReference Include="WebSharper.FSharp" Version="4.6.7.408" />    
    <PackageReference Include="WebSharper.HighlightJS" Version="4.6.0.188" />
    <PackageReference Include="WebSharper.UI" Version="4.6.3.219" />
>>>>>>> 0bacbb93
  </ItemGroup>

</Project><|MERGE_RESOLUTION|>--- conflicted
+++ resolved
@@ -14,22 +14,11 @@
   </Target>
 
   <ItemGroup>
-<<<<<<< HEAD
-    <PackageReference Include="WebSharper" Version="4.6.6.407" />    
-    <PackageReference Include="WebSharper.FSharp" Version="4.6.6.407" />    
+    <PackageReference Include="WebSharper" Version="4.6.7.408" />
+    <PackageReference Include="WebSharper.FSharp" Version="4.6.7.408" />
     <PackageReference Include="WebSharper.Google.Maps" Version="4.6.0.164" />    
     <PackageReference Include="WebSharper.HighlightJS" Version="4.6.0.188" />
     <PackageReference Include="WebSharper.UI" Version="4.6.3.219" />
   </ItemGroup>
 
-  <ItemGroup>
-    <PackageReference Update="FSharp.Core" Version="4.7.2" />
-=======
-    <PackageReference Include="WebSharper" Version="4.6.7.408" />
-    <PackageReference Include="WebSharper.FSharp" Version="4.6.7.408" />    
-    <PackageReference Include="WebSharper.HighlightJS" Version="4.6.0.188" />
-    <PackageReference Include="WebSharper.UI" Version="4.6.3.219" />
->>>>>>> 0bacbb93
-  </ItemGroup>
-
 </Project>